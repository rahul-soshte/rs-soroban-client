#![allow(non_snake_case)]
use std::collections::HashMap;
use stellar_baselib::soroban_data_builder::SorobanDataBuilder;

<<<<<<< HEAD
use serde::{Deserialize, Serialize};

pub enum AssetTypeEnum {
    Credit4,
    Credit12,
}

pub struct Balance {
    pub asset_type: AssetTypeEnum,
    pub asset_code: String,
    pub asset_issuer: String,
    pub classic: String,
    pub smart: String,
}

#[derive(Clone, Debug, Serialize, Deserialize)]

pub struct Cost {
    pub cpu_insns: String,
    pub mem_bytes: String,
}

#[derive(Debug, Deserialize)]
pub struct GetHealtWrapperResponse {
    jsonrpc: String,
    id: u32,
    result: GetHealthResponse,
}

#[derive(Debug, Deserialize)]
pub struct GetHealthResponse {
    pub status: String, // Can be an enum if the number of statuses is known
}

#[derive(Clone, Debug, Deserialize)]
pub struct LedgerEntryResult {
    pub key: String,
    pub xdr: String,
    pub lastModifiedLedgerSeq: Option<i32>,
}

#[derive(Deserialize, Debug)]
pub struct GetLedgerEntriesResponse {
    pub entries: Option<Vec<LedgerEntryResult>>,
    pub latestLedger: i32,
}

#[derive(Deserialize, Debug)]
pub struct GetLedgerEntriesResponseWrapper {
    pub jsonrpc: String,
    pub id: u32,
    pub result: GetLedgerEntriesResponse,
}

#[derive(Debug, Clone, Deserialize)]
pub struct RawLedgerEntryResult {
    pub last_modified_ledger_seq: Option<i64>,
    pub key: String,
    pub xdr: String,
    pub live_until_ledger_seq: Option<i64>,
}

#[derive(Debug, Deserialize)]
pub struct RawGetLedgerEntriesResponse {
    pub entries: Option<Vec<RawLedgerEntryResult>>, // pub latest_ledger: i32,
}

#[derive(Debug, Deserialize)]
pub struct GetNetworkResponseWrapper {
    pub jsonrpc: String,
    pub id: u32,
    pub result: GetNetworkResponse,
}

#[derive(Deserialize, Debug)]
#[allow(non_snake_case)]
pub struct GetNetworkResponse {
    pub friendbotUrl: Option<String>,
    pub passphrase: Option<String>,
    pub protocolVersion: Option<i32>,
}

#[derive(Deserialize)]
pub struct GetLatestLedgerResponse {
    pub id: String,
    pub sequence: i32,
    pub protocol_version: String,
}

#[derive(Clone, Debug, Deserialize)]
#[allow(non_camel_case_types)]
pub enum GetTransactionStatus {
    SUCCESS,
    NOT_FOUND,
    FAILED,
}

#[derive(Debug)]
pub enum GetTransactionResponse {
    Successful(GetSuccessfulTransactionResponse),
    Failed(GetFailedTransactionResponse),
    Missing(GetMissingTransactionResponse),
}

#[derive(Clone, Debug, Deserialize)]
pub struct GetAnyTransactionResponse {
    pub status: GetTransactionStatus,
    pub latestLedger: i32,
    pub latestLedgerCloseTime: i32,
    pub oldestLedger: i32,
    pub oldestLedgerCloseTime: i32,
}

#[derive(Debug)]
pub struct GetMissingTransactionResponse {
    pub base: GetAnyTransactionResponse,
}

#[derive(Debug)]
pub struct GetFailedTransactionResponse {
    pub base: GetAnyTransactionResponse,
}

#[derive(Clone, Deserialize, Debug, Default)]
pub struct GetSuccessfulTransactionResponse {
    pub base: Option<GetAnyTransactionResponse>,
    pub ledger: Option<i32>,
    pub createdAt: Option<i32>,
    pub applicationOrder: Option<i32>,
    pub feeBump: Option<bool>,
    pub envelopeXdr: Option<stellar_baselib::xdr::next::TransactionEnvelope>,
    pub resultXdr: Option<stellar_baselib::xdr::next::TransactionResult>,
    pub resultMetaXdr: Option<stellar_baselib::xdr::next::TransactionMeta>,
    pub returnValue: Option<stellar_baselib::xdr::next::ScVal>,
}

#[derive(Clone, Debug, Deserialize)]
pub struct RawGetTransactionResponseWrapper {
    pub jsonrpc: String,
    pub id: i32,
    pub result: RawGetTransactionResponse,
}

#[derive(Clone, Debug, Deserialize)]
pub struct RawGetTransactionResponse {
    pub status: GetTransactionStatus,
    pub latestLedger: i32,
    pub latestLedgerCloseTime: String,
    pub oldestLedger: i32,
    pub oldestLedgerCloseTime: String,
    pub applicationOrder: Option<i32>,
    pub feeBump: Option<bool>,
    pub envelopeXdr: Option<String>,
    pub resultXdr: Option<String>,
    pub resultMetaXdr: Option<String>,
    pub ledger: Option<i32>,
    pub createdAt: Option<String>,
}

pub enum EventType {
    Contract,
    System,
    Diagnostic,
}

pub struct EventFilter {
    pub event_type: Option<EventType>,
    pub contract_ids: Option<Vec<String>>,
    pub topics: Option<Vec<Vec<String>>>,
}

pub struct GetEventsResponse {
    pub latest_ledger: i32,
    pub events: Vec<EventResponse>,
}

pub struct EventResponse {
    pub event_type: EventType,
    pub ledger: String,
    pub ledger_closed_at: String,
    pub contract_id: String,
    pub id: String,
    pub paging_token: String,
    pub in_successful_contract_call: bool,
    pub topic: Vec<String>,
    pub value: HashMap<String, String>, // Assuming this to be a key-value pair, need to update depending on structure
}

pub struct RequestAirdropResponse {
    pub transaction_id: String,
}

// #[derive(Clone, Debug, Deserialize)]
// #[allow(non_camel_case_types)]
// pub enum SendTransactionStatus {
//     PENDING,
//     DUPLICATE,
//     TRY_AGAIN_LATER,
//     ERROR,
// }

#[derive(Debug, Serialize, Deserialize, Clone)]
#[serde(rename_all = "SCREAMING_SNAKE_CASE")]
pub enum SendTransactionStatus {
    Pending,
    Duplicate,
    Error,
    Success,
}

#[derive(Debug, Serialize, Deserialize)]
pub struct BaseSendTransactionResponse {
    pub status: SendTransactionStatus,
    pub hash: String,
    #[serde(rename = "latestLedger")]
    pub latest_ledger: u32,
    #[serde(rename = "latestLedgerCloseTime")]
    pub latest_ledger_close_time: String,
}

#[derive(Debug, Serialize, Deserialize)]
pub struct SendTransactionResponse {
    #[serde(flatten)]
    pub base: BaseSendTransactionResponse,
    #[serde(rename = "errorResultXdr")]
    pub error_result: Option<String>, // Base64 encoded TransactionResult
    #[serde(rename = "diagnosticEventsXdr")]
    pub diagnostic_events: Option<Vec<String>>, // Base64 encoded DiagnosticEvent
}

#[derive(Clone, Debug, Serialize, Deserialize)]
pub struct SimulateHostFunctionResult {
    pub auth: Vec<stellar_baselib::xdr::next::SorobanAuthorizationEntry>,
    pub retval: stellar_baselib::xdr::next::ScVal,
}

#[derive(Debug, Serialize, Deserialize)]
pub struct JsonRpcResponse {
    pub jsonrpc: String,
    pub id: serde_json::Value,
    pub result: SendTransactionResponse,
}

#[derive(Debug, Serialize, Deserialize)]
pub struct JsonRpcSimulateResponse {
    pub jsonrpc: String,
    pub id: serde_json::Value,
    pub result: RawSimulateTransactionResponse,
}

#[derive(Clone, Debug, Deserialize, Serialize)]

pub enum SimulateTransactionResponse {
    Success(SimulateTransactionSuccessResponse),
    Restore(SimulateTransactionRestoreResponse),
    Error(SimulateTransactionErrorResponse),
}

#[derive(Clone, Debug, Serialize, Deserialize)]

pub struct BaseSimulateTransactionResponse {
    // pub id: String,
    pub latest_ledger: i32,
    pub events: Vec<stellar_baselib::xdr::next::DiagnosticEvent>,
    pub _parsed: bool,
}

#[derive(Clone, Debug, Serialize, Deserialize)]
pub struct SimulateTransactionSuccessResponse {
    pub base: BaseSimulateTransactionResponse,
    pub latest_ledger: u32,
    pub transaction_data: SorobanDataBuilder,
    pub min_resource_fee: String,
    // pub cost: Cost,
    pub result: Option<SimulateHostFunctionResult>,
}

#[derive(Clone, Debug, Serialize, Deserialize)]

pub struct SimulateTransactionErrorResponse {
    pub base: BaseSimulateTransactionResponse,
    pub error: String,
}
#[derive(Clone, Debug, Serialize, Deserialize)]

pub struct SimulateTransactionRestoreResponse {
    pub base: SimulateTransactionSuccessResponse,
    // pub result: SimulateHostFunctionResult,
    pub restore_preamble: RestorePreamble,
    pub(crate) result: Option<SimulateHostFunctionResult>,
}

#[derive(Clone, Debug, Serialize, Deserialize)]

pub struct RestorePreamble {
    pub min_resource_fee: String,
    pub transaction_data: SorobanDataBuilder,
}

#[derive(Clone, Debug, Serialize, Deserialize)]
pub struct RawSimulateHostFunctionResult {
    pub auth: Option<Vec<String>>,
    pub xdr: Option<String>,
}

#[derive(Clone, Debug, Serialize, Deserialize)]
pub struct RawSimulateTransactionResponse {
    pub latestLedger: i32,
    pub error: Option<String>,
    pub transactionData: Option<String>,
    pub events: Option<Vec<String>>,
    pub minResourceFee: Option<String>,
    pub results: Option<Vec<RawSimulateHostFunctionResult>>,
    pub cost: Option<Cost>,
    pub restorePreamble: Option<RestorePreamble>,
}

pub fn is_simulation_error(sim: &SimulateTransactionResponse) -> bool {
    matches!(sim, SimulateTransactionResponse::Error(_))
}

pub fn is_simulation_success(sim: &SimulateTransactionResponse) -> bool {
    matches!(sim, SimulateTransactionResponse::Success(_))
}

pub fn is_simulation_restore(sim: &SimulateTransactionResponse) -> bool {
    matches!(sim, SimulateTransactionResponse::Restore(_))
=======
pub mod soroban_rpc {
    use serde::{Deserialize, Serialize};

    use super::*;

    pub enum AssetTypeEnum {
        Credit4,
        Credit12,
    }

    pub struct Balance {
        pub asset_type: AssetTypeEnum,
        pub asset_code: String,
        pub asset_issuer: String,
        pub classic: String,
        pub smart: String,
    }

    #[derive(Clone, Debug, Serialize, Deserialize)]

    pub struct Cost {
        pub cpu_insns: String,
        pub mem_bytes: String,
    }

    #[derive(Debug, Deserialize)]
    pub struct GetHealtWrapperResponse {
        jsonrpc: String,
        id: u32,
        result: GetHealthResponse,
    }

    #[derive(Debug, Deserialize)]
    pub struct GetHealthResponse {
        pub status: String, // Can be an enum if the number of statuses is known
    }

    #[derive(Clone, Debug, Deserialize)]

    pub struct LedgerEntryResult {
        pub key: String,
        pub xdr: String,
        pub lastModifiedLedgerSeq: Option<i32>,
    }

    #[derive(Deserialize, Debug)]
    pub struct GetLedgerEntriesResponse {
        pub entries: Option<Vec<LedgerEntryResult>>,
        pub latestLedger: i32,
    }

    #[derive(Deserialize, Debug)]
    pub struct GetLedgerEntriesResponseWrapper {
        pub jsonrpc: String,
        pub id: u32,
        pub result: GetLedgerEntriesResponse,
    }

    #[derive(Debug, Clone, Deserialize)]
    pub struct RawLedgerEntryResult {
        pub last_modified_ledger_seq: Option<i64>,
        pub key: String,
        pub xdr: String,
        pub live_until_ledger_seq: Option<i64>,
    }

    #[derive(Debug, Deserialize)]
    pub struct RawGetLedgerEntriesResponse {
        pub entries: Option<Vec<RawLedgerEntryResult>>, // pub latest_ledger: i32,
    }

    #[derive(Debug, Deserialize)]
    pub struct GetNetworkResponseWrapper {
        pub jsonrpc: String,
        pub id: u32,
        pub result: GetNetworkResponse,
    }

    #[derive(Deserialize, Debug)]
    #[allow(non_snake_case)]
    pub struct GetNetworkResponse {
        pub friendbotUrl: Option<String>,
        pub passphrase: Option<String>,
        pub protocolVersion: Option<i32>,
    }

    #[derive(Deserialize)]
    pub struct GetLatestLedgerResponse {
        pub id: String,
        pub sequence: i32,
        pub protocol_version: String,
    }

    #[derive(Clone, Debug, Deserialize)]
    #[allow(non_camel_case_types)]
    pub enum GetTransactionStatus {
        SUCCESS,
        NOT_FOUND,
        FAILED,
    }

    #[derive(Debug)]
    pub enum GetTransactionResponse {
        Successful(GetSuccessfulTransactionResponse),
        Failed(GetFailedTransactionResponse),
        Missing(GetMissingTransactionResponse),
    }

    #[derive(Clone, Debug, Deserialize)]
    pub struct GetAnyTransactionResponse {
        pub status: GetTransactionStatus,
        pub latestLedger: i32,
        pub latestLedgerCloseTime: i32,
        pub oldestLedger: i32,
        pub oldestLedgerCloseTime: i32,
    }

    #[derive(Debug)]
    pub struct GetMissingTransactionResponse {
        pub base: GetAnyTransactionResponse,
    }

    #[derive(Debug)]
    pub struct GetFailedTransactionResponse {
        pub base: GetAnyTransactionResponse,
    }

    #[derive(Clone, Deserialize, Debug)]
    pub struct GetSuccessfulTransactionResponse {
        pub base: Option<GetAnyTransactionResponse>,
        pub ledger: Option<i32>,
        pub createdAt: Option<i32>,
        pub applicationOrder: Option<i32>,
        pub feeBump: Option<bool>,
        pub envelopeXdr: Option<stellar_baselib::xdr::TransactionEnvelope>,
        pub resultXdr: Option<stellar_baselib::xdr::TransactionResult>,
        pub resultMetaXdr: Option<stellar_baselib::xdr::TransactionMeta>,
        pub returnValue: Option<stellar_baselib::xdr::ScVal>,
    }

    #[derive(Clone, Debug, Deserialize)]
    pub struct RawGetTransactionResponseWrapper {
        pub jsonrpc: String,
        pub id: i32,
        pub result: RawGetTransactionResponse,
    }

    #[derive(Clone, Debug, Deserialize)]
    pub struct RawGetTransactionResponse {
        pub status: GetTransactionStatus,
        pub latestLedger: i32,
        pub latestLedgerCloseTime: String,
        pub oldestLedger: i32,
        pub oldestLedgerCloseTime: String,
        pub applicationOrder: Option<i32>,
        pub feeBump: Option<bool>,
        pub envelopeXdr: Option<String>,
        pub resultXdr: Option<String>,
        pub resultMetaXdr: Option<String>,
        pub ledger: Option<i32>,
        pub createdAt: Option<String>,
    }

    pub enum EventType {
        Contract,
        System,
        Diagnostic,
    }

    pub struct EventFilter {
        pub event_type: Option<EventType>,
        pub contract_ids: Option<Vec<String>>,
        pub topics: Option<Vec<Vec<String>>>,
    }

    pub struct GetEventsResponse {
        pub latest_ledger: i32,
        pub events: Vec<EventResponse>,
    }

    pub struct EventResponse {
        pub event_type: EventType,
        pub ledger: String,
        pub ledger_closed_at: String,
        pub contract_id: String,
        pub id: String,
        pub paging_token: String,
        pub in_successful_contract_call: bool,
        pub topic: Vec<String>,
        pub value: HashMap<String, String>, // Assuming this to be a key-value pair, need to update depending on structure
    }

    pub struct RequestAirdropResponse {
        pub transaction_id: String,
    }

    // #[derive(Clone, Debug, Deserialize)]
    // #[allow(non_camel_case_types)]
    // pub enum SendTransactionStatus {
    //     PENDING,
    //     DUPLICATE,
    //     TRY_AGAIN_LATER,
    //     ERROR,
    // }

    #[derive(Debug, Serialize, Deserialize, Clone)]
    #[serde(rename_all = "SCREAMING_SNAKE_CASE")]
    pub enum SendTransactionStatus {
        Pending,
        Duplicate,
        Error,
        Success,
    }

    #[derive(Debug, Serialize, Deserialize)]
    pub struct BaseSendTransactionResponse {
        pub status: SendTransactionStatus,
        pub hash: String,
        #[serde(rename = "latestLedger")]
        pub latest_ledger: u32,
        #[serde(rename = "latestLedgerCloseTime")]
        pub latest_ledger_close_time: String,
    }

    #[derive(Debug, Serialize, Deserialize)]
    pub struct SendTransactionResponse {
        #[serde(flatten)]
        pub base: BaseSendTransactionResponse,
        #[serde(rename = "errorResultXdr")]
        pub error_result: Option<String>, // Base64 encoded TransactionResult
        #[serde(rename = "diagnosticEventsXdr")]
        pub diagnostic_events: Option<Vec<String>>, // Base64 encoded DiagnosticEvent
    }

    #[derive(Clone, Debug, Serialize, Deserialize)]
    pub struct SimulateHostFunctionResult {
        pub auth: Vec<stellar_baselib::xdr::SorobanAuthorizationEntry>,
        pub retval: stellar_baselib::xdr::ScVal,
    }

    #[derive(Debug, Serialize, Deserialize)]
    pub struct JsonRpcResponse {
        pub jsonrpc: String,
        pub id: serde_json::Value,
        pub result: SendTransactionResponse,
    }

    #[derive(Debug, Serialize, Deserialize)]
    pub struct JsonRpcSimulateResponse {
        pub jsonrpc: String,
        pub id: serde_json::Value,
        pub result: RawSimulateTransactionResponse,
    }

    #[derive(Clone, Debug, Deserialize, Serialize)]

    pub enum SimulateTransactionResponse {
        Success(SimulateTransactionSuccessResponse),
        Restore(SimulateTransactionRestoreResponse),
        Error(SimulateTransactionErrorResponse),
    }

    #[derive(Clone, Debug, Serialize, Deserialize)]

    pub struct BaseSimulateTransactionResponse {
        // pub id: String,
        pub latest_ledger: i32,
        pub events: Vec<stellar_baselib::xdr::DiagnosticEvent>,
        pub _parsed: bool,
    }

    #[derive(Clone, Debug, Serialize, Deserialize)]
    pub struct SimulateTransactionSuccessResponse {
        pub base: BaseSimulateTransactionResponse,
        pub latest_ledger: u32,
        pub transaction_data: SorobanDataBuilder,
        pub min_resource_fee: String,
        // pub cost: Cost,
        pub result: Option<SimulateHostFunctionResult>,
    }

    #[derive(Clone, Debug, Serialize, Deserialize)]

    pub struct SimulateTransactionErrorResponse {
        pub base: BaseSimulateTransactionResponse,
        pub error: String,
    }
    #[derive(Clone, Debug, Serialize, Deserialize)]

    pub struct SimulateTransactionRestoreResponse {
        pub base: SimulateTransactionSuccessResponse,
        // pub result: SimulateHostFunctionResult,
        pub restore_preamble: RestorePreamble,
        pub(crate) result: Option<SimulateHostFunctionResult>,
    }

    #[derive(Clone, Debug, Serialize, Deserialize)]

    pub struct RestorePreamble {
        pub min_resource_fee: String,
        pub transaction_data: SorobanDataBuilder,
    }

    #[derive(Clone, Debug, Serialize, Deserialize)]
    pub struct RawSimulateHostFunctionResult {
        pub auth: Option<Vec<String>>,
        pub xdr: Option<String>,
    }

    #[derive(Clone, Debug, Serialize, Deserialize)]
    pub struct RawSimulateTransactionResponse {
        pub latestLedger: i32,
        pub error: Option<String>,
        pub transactionData: Option<String>,
        pub events: Option<Vec<String>>,
        pub minResourceFee: Option<String>,
        pub results: Option<Vec<RawSimulateHostFunctionResult>>,
        pub cost: Option<Cost>,
        pub restorePreamble: Option<RestorePreamble>,
    }

    pub fn is_simulation_error(sim: &SimulateTransactionResponse) -> bool {
        matches!(sim, SimulateTransactionResponse::Error(_))
    }

    pub fn is_simulation_success(sim: &SimulateTransactionResponse) -> bool {
        matches!(sim, SimulateTransactionResponse::Success(_))
    }

    pub fn is_simulation_restore(sim: &SimulateTransactionResponse) -> bool {
        matches!(sim, SimulateTransactionResponse::Restore(_))
    }
>>>>>>> de0b2636
}<|MERGE_RESOLUTION|>--- conflicted
+++ resolved
@@ -2,7 +2,6 @@
 use std::collections::HashMap;
 use stellar_baselib::soroban_data_builder::SorobanDataBuilder;
 
-<<<<<<< HEAD
 use serde::{Deserialize, Serialize};
 
 pub enum AssetTypeEnum {
@@ -133,10 +132,10 @@
     pub createdAt: Option<i32>,
     pub applicationOrder: Option<i32>,
     pub feeBump: Option<bool>,
-    pub envelopeXdr: Option<stellar_baselib::xdr::next::TransactionEnvelope>,
-    pub resultXdr: Option<stellar_baselib::xdr::next::TransactionResult>,
-    pub resultMetaXdr: Option<stellar_baselib::xdr::next::TransactionMeta>,
-    pub returnValue: Option<stellar_baselib::xdr::next::ScVal>,
+    pub envelopeXdr: Option<stellar_baselib::xdr::TransactionEnvelope>,
+    pub resultXdr: Option<stellar_baselib::xdr::TransactionResult>,
+    pub resultMetaXdr: Option<stellar_baselib::xdr::TransactionMeta>,
+    pub returnValue: Option<stellar_baselib::xdr::ScVal>,
 }
 
 #[derive(Clone, Debug, Deserialize)]
@@ -235,8 +234,8 @@
 
 #[derive(Clone, Debug, Serialize, Deserialize)]
 pub struct SimulateHostFunctionResult {
-    pub auth: Vec<stellar_baselib::xdr::next::SorobanAuthorizationEntry>,
-    pub retval: stellar_baselib::xdr::next::ScVal,
+    pub auth: Vec<stellar_baselib::xdr::SorobanAuthorizationEntry>,
+    pub retval: stellar_baselib::xdr::ScVal,
 }
 
 #[derive(Debug, Serialize, Deserialize)]
@@ -266,7 +265,7 @@
 pub struct BaseSimulateTransactionResponse {
     // pub id: String,
     pub latest_ledger: i32,
-    pub events: Vec<stellar_baselib::xdr::next::DiagnosticEvent>,
+    pub events: Vec<stellar_baselib::xdr::DiagnosticEvent>,
     pub _parsed: bool,
 }
 
@@ -330,338 +329,4 @@
 
 pub fn is_simulation_restore(sim: &SimulateTransactionResponse) -> bool {
     matches!(sim, SimulateTransactionResponse::Restore(_))
-=======
-pub mod soroban_rpc {
-    use serde::{Deserialize, Serialize};
-
-    use super::*;
-
-    pub enum AssetTypeEnum {
-        Credit4,
-        Credit12,
-    }
-
-    pub struct Balance {
-        pub asset_type: AssetTypeEnum,
-        pub asset_code: String,
-        pub asset_issuer: String,
-        pub classic: String,
-        pub smart: String,
-    }
-
-    #[derive(Clone, Debug, Serialize, Deserialize)]
-
-    pub struct Cost {
-        pub cpu_insns: String,
-        pub mem_bytes: String,
-    }
-
-    #[derive(Debug, Deserialize)]
-    pub struct GetHealtWrapperResponse {
-        jsonrpc: String,
-        id: u32,
-        result: GetHealthResponse,
-    }
-
-    #[derive(Debug, Deserialize)]
-    pub struct GetHealthResponse {
-        pub status: String, // Can be an enum if the number of statuses is known
-    }
-
-    #[derive(Clone, Debug, Deserialize)]
-
-    pub struct LedgerEntryResult {
-        pub key: String,
-        pub xdr: String,
-        pub lastModifiedLedgerSeq: Option<i32>,
-    }
-
-    #[derive(Deserialize, Debug)]
-    pub struct GetLedgerEntriesResponse {
-        pub entries: Option<Vec<LedgerEntryResult>>,
-        pub latestLedger: i32,
-    }
-
-    #[derive(Deserialize, Debug)]
-    pub struct GetLedgerEntriesResponseWrapper {
-        pub jsonrpc: String,
-        pub id: u32,
-        pub result: GetLedgerEntriesResponse,
-    }
-
-    #[derive(Debug, Clone, Deserialize)]
-    pub struct RawLedgerEntryResult {
-        pub last_modified_ledger_seq: Option<i64>,
-        pub key: String,
-        pub xdr: String,
-        pub live_until_ledger_seq: Option<i64>,
-    }
-
-    #[derive(Debug, Deserialize)]
-    pub struct RawGetLedgerEntriesResponse {
-        pub entries: Option<Vec<RawLedgerEntryResult>>, // pub latest_ledger: i32,
-    }
-
-    #[derive(Debug, Deserialize)]
-    pub struct GetNetworkResponseWrapper {
-        pub jsonrpc: String,
-        pub id: u32,
-        pub result: GetNetworkResponse,
-    }
-
-    #[derive(Deserialize, Debug)]
-    #[allow(non_snake_case)]
-    pub struct GetNetworkResponse {
-        pub friendbotUrl: Option<String>,
-        pub passphrase: Option<String>,
-        pub protocolVersion: Option<i32>,
-    }
-
-    #[derive(Deserialize)]
-    pub struct GetLatestLedgerResponse {
-        pub id: String,
-        pub sequence: i32,
-        pub protocol_version: String,
-    }
-
-    #[derive(Clone, Debug, Deserialize)]
-    #[allow(non_camel_case_types)]
-    pub enum GetTransactionStatus {
-        SUCCESS,
-        NOT_FOUND,
-        FAILED,
-    }
-
-    #[derive(Debug)]
-    pub enum GetTransactionResponse {
-        Successful(GetSuccessfulTransactionResponse),
-        Failed(GetFailedTransactionResponse),
-        Missing(GetMissingTransactionResponse),
-    }
-
-    #[derive(Clone, Debug, Deserialize)]
-    pub struct GetAnyTransactionResponse {
-        pub status: GetTransactionStatus,
-        pub latestLedger: i32,
-        pub latestLedgerCloseTime: i32,
-        pub oldestLedger: i32,
-        pub oldestLedgerCloseTime: i32,
-    }
-
-    #[derive(Debug)]
-    pub struct GetMissingTransactionResponse {
-        pub base: GetAnyTransactionResponse,
-    }
-
-    #[derive(Debug)]
-    pub struct GetFailedTransactionResponse {
-        pub base: GetAnyTransactionResponse,
-    }
-
-    #[derive(Clone, Deserialize, Debug)]
-    pub struct GetSuccessfulTransactionResponse {
-        pub base: Option<GetAnyTransactionResponse>,
-        pub ledger: Option<i32>,
-        pub createdAt: Option<i32>,
-        pub applicationOrder: Option<i32>,
-        pub feeBump: Option<bool>,
-        pub envelopeXdr: Option<stellar_baselib::xdr::TransactionEnvelope>,
-        pub resultXdr: Option<stellar_baselib::xdr::TransactionResult>,
-        pub resultMetaXdr: Option<stellar_baselib::xdr::TransactionMeta>,
-        pub returnValue: Option<stellar_baselib::xdr::ScVal>,
-    }
-
-    #[derive(Clone, Debug, Deserialize)]
-    pub struct RawGetTransactionResponseWrapper {
-        pub jsonrpc: String,
-        pub id: i32,
-        pub result: RawGetTransactionResponse,
-    }
-
-    #[derive(Clone, Debug, Deserialize)]
-    pub struct RawGetTransactionResponse {
-        pub status: GetTransactionStatus,
-        pub latestLedger: i32,
-        pub latestLedgerCloseTime: String,
-        pub oldestLedger: i32,
-        pub oldestLedgerCloseTime: String,
-        pub applicationOrder: Option<i32>,
-        pub feeBump: Option<bool>,
-        pub envelopeXdr: Option<String>,
-        pub resultXdr: Option<String>,
-        pub resultMetaXdr: Option<String>,
-        pub ledger: Option<i32>,
-        pub createdAt: Option<String>,
-    }
-
-    pub enum EventType {
-        Contract,
-        System,
-        Diagnostic,
-    }
-
-    pub struct EventFilter {
-        pub event_type: Option<EventType>,
-        pub contract_ids: Option<Vec<String>>,
-        pub topics: Option<Vec<Vec<String>>>,
-    }
-
-    pub struct GetEventsResponse {
-        pub latest_ledger: i32,
-        pub events: Vec<EventResponse>,
-    }
-
-    pub struct EventResponse {
-        pub event_type: EventType,
-        pub ledger: String,
-        pub ledger_closed_at: String,
-        pub contract_id: String,
-        pub id: String,
-        pub paging_token: String,
-        pub in_successful_contract_call: bool,
-        pub topic: Vec<String>,
-        pub value: HashMap<String, String>, // Assuming this to be a key-value pair, need to update depending on structure
-    }
-
-    pub struct RequestAirdropResponse {
-        pub transaction_id: String,
-    }
-
-    // #[derive(Clone, Debug, Deserialize)]
-    // #[allow(non_camel_case_types)]
-    // pub enum SendTransactionStatus {
-    //     PENDING,
-    //     DUPLICATE,
-    //     TRY_AGAIN_LATER,
-    //     ERROR,
-    // }
-
-    #[derive(Debug, Serialize, Deserialize, Clone)]
-    #[serde(rename_all = "SCREAMING_SNAKE_CASE")]
-    pub enum SendTransactionStatus {
-        Pending,
-        Duplicate,
-        Error,
-        Success,
-    }
-
-    #[derive(Debug, Serialize, Deserialize)]
-    pub struct BaseSendTransactionResponse {
-        pub status: SendTransactionStatus,
-        pub hash: String,
-        #[serde(rename = "latestLedger")]
-        pub latest_ledger: u32,
-        #[serde(rename = "latestLedgerCloseTime")]
-        pub latest_ledger_close_time: String,
-    }
-
-    #[derive(Debug, Serialize, Deserialize)]
-    pub struct SendTransactionResponse {
-        #[serde(flatten)]
-        pub base: BaseSendTransactionResponse,
-        #[serde(rename = "errorResultXdr")]
-        pub error_result: Option<String>, // Base64 encoded TransactionResult
-        #[serde(rename = "diagnosticEventsXdr")]
-        pub diagnostic_events: Option<Vec<String>>, // Base64 encoded DiagnosticEvent
-    }
-
-    #[derive(Clone, Debug, Serialize, Deserialize)]
-    pub struct SimulateHostFunctionResult {
-        pub auth: Vec<stellar_baselib::xdr::SorobanAuthorizationEntry>,
-        pub retval: stellar_baselib::xdr::ScVal,
-    }
-
-    #[derive(Debug, Serialize, Deserialize)]
-    pub struct JsonRpcResponse {
-        pub jsonrpc: String,
-        pub id: serde_json::Value,
-        pub result: SendTransactionResponse,
-    }
-
-    #[derive(Debug, Serialize, Deserialize)]
-    pub struct JsonRpcSimulateResponse {
-        pub jsonrpc: String,
-        pub id: serde_json::Value,
-        pub result: RawSimulateTransactionResponse,
-    }
-
-    #[derive(Clone, Debug, Deserialize, Serialize)]
-
-    pub enum SimulateTransactionResponse {
-        Success(SimulateTransactionSuccessResponse),
-        Restore(SimulateTransactionRestoreResponse),
-        Error(SimulateTransactionErrorResponse),
-    }
-
-    #[derive(Clone, Debug, Serialize, Deserialize)]
-
-    pub struct BaseSimulateTransactionResponse {
-        // pub id: String,
-        pub latest_ledger: i32,
-        pub events: Vec<stellar_baselib::xdr::DiagnosticEvent>,
-        pub _parsed: bool,
-    }
-
-    #[derive(Clone, Debug, Serialize, Deserialize)]
-    pub struct SimulateTransactionSuccessResponse {
-        pub base: BaseSimulateTransactionResponse,
-        pub latest_ledger: u32,
-        pub transaction_data: SorobanDataBuilder,
-        pub min_resource_fee: String,
-        // pub cost: Cost,
-        pub result: Option<SimulateHostFunctionResult>,
-    }
-
-    #[derive(Clone, Debug, Serialize, Deserialize)]
-
-    pub struct SimulateTransactionErrorResponse {
-        pub base: BaseSimulateTransactionResponse,
-        pub error: String,
-    }
-    #[derive(Clone, Debug, Serialize, Deserialize)]
-
-    pub struct SimulateTransactionRestoreResponse {
-        pub base: SimulateTransactionSuccessResponse,
-        // pub result: SimulateHostFunctionResult,
-        pub restore_preamble: RestorePreamble,
-        pub(crate) result: Option<SimulateHostFunctionResult>,
-    }
-
-    #[derive(Clone, Debug, Serialize, Deserialize)]
-
-    pub struct RestorePreamble {
-        pub min_resource_fee: String,
-        pub transaction_data: SorobanDataBuilder,
-    }
-
-    #[derive(Clone, Debug, Serialize, Deserialize)]
-    pub struct RawSimulateHostFunctionResult {
-        pub auth: Option<Vec<String>>,
-        pub xdr: Option<String>,
-    }
-
-    #[derive(Clone, Debug, Serialize, Deserialize)]
-    pub struct RawSimulateTransactionResponse {
-        pub latestLedger: i32,
-        pub error: Option<String>,
-        pub transactionData: Option<String>,
-        pub events: Option<Vec<String>>,
-        pub minResourceFee: Option<String>,
-        pub results: Option<Vec<RawSimulateHostFunctionResult>>,
-        pub cost: Option<Cost>,
-        pub restorePreamble: Option<RestorePreamble>,
-    }
-
-    pub fn is_simulation_error(sim: &SimulateTransactionResponse) -> bool {
-        matches!(sim, SimulateTransactionResponse::Error(_))
-    }
-
-    pub fn is_simulation_success(sim: &SimulateTransactionResponse) -> bool {
-        matches!(sim, SimulateTransactionResponse::Success(_))
-    }
-
-    pub fn is_simulation_restore(sim: &SimulateTransactionResponse) -> bool {
-        matches!(sim, SimulateTransactionResponse::Restore(_))
-    }
->>>>>>> de0b2636
 }