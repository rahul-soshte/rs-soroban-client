[package]
name = "soroban-client"
version = "0.3.7"
edition = "2021"
description = "A high-level library Rust client library for interacting with Soroban smart contracts on the Stellar blockchain"
license = "Apache-2.0"
readme = "README.md"
repository = "https://github.com/rahul-soshte/rs-soroban-client"
keywords = ["stellar", "soroban", "rust"]
authors = ["Rahul Soshte <rahul.soshte47@gmail.com>"]

# See more keys and their definitions at https://doc.rust-lang.org/cargo/reference/manifest.html

[dependencies]
<<<<<<< HEAD
#stellar-baselib = { path = "../rs-stellar-base/" } # Useful for local development, but not for publishing
stellar-baselib = "0.4.5"
=======
stellar-baselib = { path = "../rs-stellar-base/" } # Useful for local development, but not for publishing
#stellar-baselib = "0.4.5"
>>>>>>> de0b2636
serde = { version = "1", features = ["derive"] }
serde_json = "1"
reqwest = { version = "0.11.20", features = ["json"] }
http = "0.2.9"
futures = "0.3"
hex = "0.4"
<<<<<<< HEAD
tracing = "0.1.40"
thiserror = { version = "2.0.9" }
=======
tracing = "0.1.40"
>>>>>>> de0b2636
<|MERGE_RESOLUTION|>--- conflicted
+++ resolved
@@ -12,22 +12,13 @@
 # See more keys and their definitions at https://doc.rust-lang.org/cargo/reference/manifest.html
 
 [dependencies]
-<<<<<<< HEAD
-#stellar-baselib = { path = "../rs-stellar-base/" } # Useful for local development, but not for publishing
-stellar-baselib = "0.4.5"
-=======
-stellar-baselib = { path = "../rs-stellar-base/" } # Useful for local development, but not for publishing
+stellar-baselib = { path = "stellar-baselib" } # Useful for local development, but not for publishing
 #stellar-baselib = "0.4.5"
->>>>>>> de0b2636
 serde = { version = "1", features = ["derive"] }
 serde_json = "1"
 reqwest = { version = "0.11.20", features = ["json"] }
 http = "0.2.9"
 futures = "0.3"
 hex = "0.4"
-<<<<<<< HEAD
 tracing = "0.1.40"
-thiserror = { version = "2.0.9" }
-=======
-tracing = "0.1.40"
->>>>>>> de0b2636
+thiserror = { version = "2.0.9" }